<<<<<<< HEAD
use serde::{Deserialize, Serialize};
use std::default::Default;
use std::fs;
use std::net::{IpAddr, Ipv4Addr};
use std::path::PathBuf;
use eyre::Report;

use crate::utils::bytes_deserialize;
use crate::types::{ChainConfig, Forks};
use crate::utils::bytes_serialize;
=======
use std::{
    default::Default,
    net::{IpAddr, Ipv4Addr},
    path::PathBuf,
};

use serde::Serialize;

use crate::{
    types::{ChainConfig, Forks},
    utils::bytes_serialize,
};
>>>>>>> 261ae095

/// The base configuration for a network.
#[derive(Serialize, Deserialize)]
pub struct BaseConfig {
    #[serde(default = "default_ipv4")]
    pub rpc_bind_ip: IpAddr,
    pub rpc_port: u16,
    pub consensus_rpc: Option<String>,
    #[serde(
        deserialize_with = "bytes_deserialize",
        serialize_with = "bytes_serialize"
    )]
    pub default_checkpoint: Vec<u8>,
    pub chain: ChainConfig,
    pub forks: Forks,
    #[serde(default)]
    pub max_checkpoint_age: u64,
    #[serde(default)]
    pub data_dir: Option<PathBuf>,
    #[serde(default)]
    pub load_external_fallback: bool,
    #[serde(default)]
    pub strict_checkpoint_age: bool,
}

impl Default for BaseConfig {
    fn default() -> Self {
        BaseConfig {
            rpc_bind_ip: IpAddr::V4(Ipv4Addr::LOCALHOST), // Default to "127.0.0.1"
            rpc_port: 0,
            consensus_rpc: None,
            default_checkpoint: vec![],
            chain: Default::default(),
            forks: Default::default(),
            max_checkpoint_age: 0,
            data_dir: None,
            load_external_fallback: false,
            strict_checkpoint_age: false,
        }
    }
}

impl BaseConfig {
    pub fn from_yaml_file(relative_path: &str) -> Result<Self, Report> {
        let mut path = PathBuf::from(env!("CARGO_MANIFEST_DIR"));
        path.push(relative_path);

        let file_content = fs::read_to_string(path)?;
        let mut config: BaseConfig = serde_yaml::from_str(&file_content)?;

        if config.max_checkpoint_age == 0 {
            config.max_checkpoint_age = 1_209_600; // 14 days
        }
        Ok(config)
    }
}

fn default_ipv4() -> IpAddr {
    IpAddr::V4(Ipv4Addr::LOCALHOST)
}<|MERGE_RESOLUTION|>--- conflicted
+++ resolved
@@ -1,28 +1,11 @@
-<<<<<<< HEAD
-use serde::{Deserialize, Serialize};
-use std::default::Default;
-use std::fs;
-use std::net::{IpAddr, Ipv4Addr};
-use std::path::PathBuf;
+use std::{default::Default, fs, net::{IpAddr, Ipv4Addr}, path::PathBuf};
 use eyre::Report;
-
-use crate::utils::bytes_deserialize;
-use crate::types::{ChainConfig, Forks};
-use crate::utils::bytes_serialize;
-=======
-use std::{
-    default::Default,
-    net::{IpAddr, Ipv4Addr},
-    path::PathBuf,
-};
-
-use serde::Serialize;
+use serde::{Serialize, Deserialize};
 
 use crate::{
     types::{ChainConfig, Forks},
     utils::bytes_serialize,
 };
->>>>>>> 261ae095
 
 /// The base configuration for a network.
 #[derive(Serialize, Deserialize)]

--- conflicted
+++ resolved
@@ -30,11 +30,8 @@
     phantom: PhantomData<R>,
 }
 
-<<<<<<< HEAD
-=======
 /// This struct's original name was `Inner`, but it was renamed to `ConsensusStateManager`
 /// as part of refactoring to use it independently, without the `ConsensusClient` wrapper.
->>>>>>> 45e6840a
 #[derive(Debug, Clone, Serialize, Deserialize)]
 pub struct ConsensusStateManager<R: ConsensusRpc> {
     #[serde(skip)]
@@ -206,7 +203,6 @@
             finalized_block_send,
             checkpoint_send,
             config: (*config).clone(),
-<<<<<<< HEAD
         }
     }
 
@@ -234,8 +230,6 @@
             block_send: None,
             finalized_block_send: None,
             checkpoint_send: None,
-=======
->>>>>>> 45e6840a
         }
     }
 
@@ -361,11 +355,7 @@
 
         info!(
             target: "helios::consensus",
-<<<<<<< HEAD
-            "Consensus client in sync with checkpoint: 0x{}",
-=======
             "Consensus client in sync with the checkpoint: 0x{}",
->>>>>>> 45e6840a
             hex::encode(checkpoint)
         );
 
@@ -931,16 +921,9 @@
 /// Validates the proof of the next sync committee.
 ///
 /// This function checks if the provided `next_committee` is valid by verifying the proof
-<<<<<<< HEAD
-/// against the `attested_header` and `next_committee_branch`.
-/// It uses a specific proof validation method that requires the indices of the start,
-/// and the end of the committee in the Merkle tree, which are hardcoded as 5 and 23, respectively.
-///
-=======
 /// against the `attested_header` and `next_committee_branch`. It uses a specific proof
 /// validation method that requires the indices of the start, and the end of the committee in the
 /// Merkle tree, which are hardcoded as 5 and 23, respectively.
->>>>>>> 45e6840a
 /// # Arguments
 /// * `attested_header` – A reference to the [`Header`] struct representing the header that was
 ///   attested.
@@ -965,16 +948,9 @@
 /// Validates the proof of the next sync committee.
 ///
 /// This function checks if the provided `current_committee` is valid by verifying the proof
-<<<<<<< HEAD
-/// against the `attested_header` and `current_committee_branch`.
-/// It uses a specific proof validation method that requires the indices of the start,
-/// and the end of the committee in the Merkle tree, which are hardcoded as 5 and 22, respectively.
-///
-=======
 /// against the `attested_header` and `current_committee_branch`. It uses a specific proof
 /// validation method that requires the indices of the start, and the end of the committee in the
 /// Merkle tree, which are hardcoded as 5 and 22, respectively.
->>>>>>> 45e6840a
 /// # Arguments
 /// * `attested_header` – A reference to the [`Header`] struct representing the header that was
 ///   attested.

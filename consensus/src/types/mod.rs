use anyhow::Error;
use eyre::Result;
use ssz_rs::prelude::*;
use superstruct::superstruct;

use self::{
    primitives::{ByteList, ByteVector, U64},
    utils::{header_deserialize, superstruct_ssz, u256_deserialize},
};

pub mod primitives;
mod utils;

pub type Address = ByteVector<20>;
pub type Bytes32 = ByteVector<32>;
pub type LogsBloom = ByteVector<256>;
pub type BLSPubKey = ByteVector<48>;
pub type SignatureBytes = ByteVector<96>;
pub type Transaction = ByteList<1073741824>;

#[derive(serde::Deserialize, Debug, Default, SimpleSerialize, Clone)]
pub struct BeaconBlock {
    pub slot: U64,
    pub proposer_index: U64,
    pub parent_root: Bytes32,
    pub state_root: Bytes32,
    pub body: BeaconBlockBody,
}

#[superstruct(
    variants(Bellatrix, Capella, Deneb),
    variant_attributes(
        derive(serde::Deserialize, Clone, Debug, SimpleSerialize, Default),
        serde(deny_unknown_fields)
    )
)]
#[derive(serde::Deserialize, Debug, Clone)]
#[serde(untagged)]
pub struct BeaconBlockBody {
    randao_reveal: SignatureBytes,
    eth1_data: Eth1Data,
    graffiti: Bytes32,
    proposer_slashings: List<ProposerSlashing, 16>,
    attester_slashings: List<AttesterSlashing, 2>,
    attestations: List<Attestation, 128>,
    deposits: List<Deposit, 16>,
    voluntary_exits: List<SignedVoluntaryExit, 16>,
    sync_aggregate: SyncAggregate,
    pub execution_payload: ExecutionPayload,
    #[superstruct(only(Capella, Deneb))]
    bls_to_execution_changes: List<SignedBlsToExecutionChange, 16>,
    #[superstruct(only(Deneb))]
    blob_kzg_commitments: List<ByteVector<48>, 4096>,
}

impl Default for BeaconBlockBody {
    fn default() -> Self {
        BeaconBlockBody::Bellatrix(BeaconBlockBodyBellatrix::default())
    }
}

superstruct_ssz!(BeaconBlockBody);

#[derive(Default, Clone, Debug, SimpleSerialize, serde::Deserialize)]
pub struct SignedBlsToExecutionChange {
    message: BlsToExecutionChange,
    signature: SignatureBytes,
}

#[derive(Default, Clone, Debug, SimpleSerialize, serde::Deserialize)]
pub struct BlsToExecutionChange {
    validator_index: U64,
    from_bls_pubkey: BLSPubKey,
    to_execution_address: Address,
}

#[superstruct(
    variants(Bellatrix, Capella, Deneb),
    variant_attributes(
        derive(serde::Deserialize, Debug, Default, SimpleSerialize, Clone),
        serde(deny_unknown_fields)
    )
)]
#[derive(serde::Deserialize, Debug, Clone)]
#[serde(untagged)]
pub struct ExecutionPayload {
    pub parent_hash: Bytes32,
    pub fee_recipient: Address,
    pub state_root: Bytes32,
    pub receipts_root: Bytes32,
    pub logs_bloom: LogsBloom,
    pub prev_randao: Bytes32,
    pub block_number: U64,
    pub gas_limit: U64,
    pub gas_used: U64,
    pub timestamp: U64,
    pub extra_data: ByteList<32>,
    #[serde(deserialize_with = "u256_deserialize")]
    pub base_fee_per_gas: U256,
    pub block_hash: Bytes32,
    pub transactions: List<Transaction, 1048576>,
    #[superstruct(only(Capella, Deneb))]
    withdrawals: List<Withdrawal, 16>,
    #[superstruct(only(Deneb))]
    blob_gas_used: U64,
    #[superstruct(only(Deneb))]
    excess_blob_gas: U64,
}

impl Default for ExecutionPayload {
    fn default() -> Self {
        ExecutionPayload::Bellatrix(ExecutionPayloadBellatrix::default())
    }
}

superstruct_ssz!(ExecutionPayload);

#[derive(Default, Clone, Debug, SimpleSerialize, serde::Deserialize)]
pub struct Withdrawal {
    index: U64,
    validator_index: U64,
    address: Address,
    amount: U64,
}

#[derive(serde::Deserialize, Debug, Default, SimpleSerialize, Clone)]
pub struct ProposerSlashing {
    signed_header_1: SignedBeaconBlockHeader,
    signed_header_2: SignedBeaconBlockHeader,
}

#[derive(serde::Deserialize, Debug, Default, SimpleSerialize, Clone)]
struct SignedBeaconBlockHeader {
    message: BeaconBlockHeader,
    signature: SignatureBytes,
}

#[derive(serde::Deserialize, Debug, Default, SimpleSerialize, Clone)]
struct BeaconBlockHeader {
    slot: U64,
    proposer_index: U64,
    parent_root: Bytes32,
    state_root: Bytes32,
    body_root: Bytes32,
}

#[derive(serde::Deserialize, Debug, Default, SimpleSerialize, Clone)]
pub struct AttesterSlashing {
    attestation_1: IndexedAttestation,
    attestation_2: IndexedAttestation,
}

#[derive(serde::Deserialize, Debug, Default, SimpleSerialize, Clone)]
struct IndexedAttestation {
    attesting_indices: List<U64, 2048>,
    data: AttestationData,
    signature: SignatureBytes,
}

#[derive(serde::Deserialize, Debug, Default, SimpleSerialize, Clone)]
pub struct Attestation {
    aggregation_bits: Bitlist<2048>,
    data: AttestationData,
    signature: SignatureBytes,
}

#[derive(serde::Deserialize, Debug, Default, SimpleSerialize, Clone)]
struct AttestationData {
    slot: U64,
    index: U64,
    beacon_block_root: Bytes32,
    source: Checkpoint,
    target: Checkpoint,
}

#[derive(serde::Deserialize, Debug, Default, SimpleSerialize, Clone)]
struct Checkpoint {
    epoch: U64,
    root: Bytes32,
}

#[derive(serde::Deserialize, Debug, Default, SimpleSerialize, Clone)]
pub struct SignedVoluntaryExit {
    message: VoluntaryExit,
    signature: SignatureBytes,
}

#[derive(serde::Deserialize, Debug, Default, SimpleSerialize, Clone)]
struct VoluntaryExit {
    epoch: U64,
    validator_index: U64,
}

#[derive(serde::Deserialize, Debug, Default, SimpleSerialize, Clone)]
pub struct Deposit {
    proof: Vector<Bytes32, 33>,
    data: DepositData,
}

#[derive(serde::Deserialize, Default, Debug, SimpleSerialize, Clone)]
struct DepositData {
    pubkey: BLSPubKey,
    withdrawal_credentials: Bytes32,
    amount: U64,
    signature: SignatureBytes,
}

#[derive(serde::Deserialize, Debug, Default, SimpleSerialize, Clone)]
pub struct Eth1Data {
    deposit_root: Bytes32,
    deposit_count: U64,
    block_hash: Bytes32,
}

#[derive(serde::Deserialize, Debug)]
pub struct Bootstrap {
    #[serde(deserialize_with = "header_deserialize")]
    pub header: Header,
    pub current_sync_committee: SyncCommittee,
    pub current_sync_committee_branch: Vec<Bytes32>,
}

#[derive(serde::Deserialize, serde::Serialize, Debug, Clone, Default)]
pub struct Update {
    #[serde(deserialize_with = "header_deserialize")]
    pub attested_header: Header,
    pub next_sync_committee: SyncCommittee,
    pub next_sync_committee_branch: Vec<Bytes32>,
    #[serde(deserialize_with = "header_deserialize")]
    pub finalized_header: Header,
    pub finality_branch: Vec<Bytes32>,
    pub sync_aggregate: SyncAggregate,
    pub signature_slot: U64,
}

#[derive(serde::Deserialize, serde::Serialize, Debug, Default)]
pub struct FinalityUpdate {
    #[serde(deserialize_with = "header_deserialize")]
    pub attested_header: Header,
    #[serde(deserialize_with = "header_deserialize")]
    pub finalized_header: Header,
    pub finality_branch: Vec<Bytes32>,
    pub sync_aggregate: SyncAggregate,
    pub signature_slot: U64,
}

#[derive(serde::Deserialize, serde::Serialize, Debug)]
pub struct OptimisticUpdate {
    #[serde(deserialize_with = "header_deserialize")]
    pub attested_header: Header,
    pub sync_aggregate: SyncAggregate,
    pub signature_slot: U64,
}

#[derive(serde::Serialize, serde::Deserialize, Debug, Clone, Default, SimpleSerialize)]
pub struct Header {
    pub slot: U64,
    pub proposer_index: U64,
    pub parent_root: Bytes32,
    pub state_root: Bytes32,
    pub body_root: Bytes32,
}

#[derive(Debug, Clone, Default, SimpleSerialize, serde::Deserialize, serde::Serialize)]
pub struct SyncCommittee {
    pub pubkeys: Vector<BLSPubKey, 512>,
    pub aggregate_pubkey: BLSPubKey,
}

#[derive(serde::Deserialize, serde::Serialize, Debug, Clone, Default, SimpleSerialize)]
pub struct SyncAggregate {
    pub sync_committee_bits: Bitvector<512>,
    pub sync_committee_signature: SignatureBytes,
}

pub struct GenericUpdate {
    pub attested_header: Header,
    pub sync_aggregate: SyncAggregate,
    pub signature_slot: u64,
    pub next_sync_committee: Option<SyncCommittee>,
    pub next_sync_committee_branch: Option<Vec<Bytes32>>,
    pub finalized_header: Option<Header>,
    pub finality_branch: Option<Vec<Bytes32>>,
}

impl From<&Update> for GenericUpdate {
    fn from(update: &Update) -> Self {
        Self {
            attested_header: update.attested_header.clone(),
            sync_aggregate: update.sync_aggregate.clone(),
            signature_slot: update.signature_slot.into(),
            next_sync_committee: Some(update.next_sync_committee.clone()),
            next_sync_committee_branch: Some(update.next_sync_committee_branch.clone()),
            finalized_header: Some(update.finalized_header.clone()),
            finality_branch: Some(update.finality_branch.clone()),
        }
    }
}

impl From<&FinalityUpdate> for GenericUpdate {
    fn from(update: &FinalityUpdate) -> Self {
        Self {
            attested_header: update.attested_header.clone(),
            sync_aggregate: update.sync_aggregate.clone(),
            signature_slot: update.signature_slot.into(),
            next_sync_committee: None,
            next_sync_committee_branch: None,
            finalized_header: Some(update.finalized_header.clone()),
            finality_branch: Some(update.finality_branch.clone()),
        }
    }
}

impl From<&OptimisticUpdate> for GenericUpdate {
    fn from(update: &OptimisticUpdate) -> Self {
        Self {
            attested_header: update.attested_header.clone(),
            sync_aggregate: update.sync_aggregate.clone(),
            signature_slot: update.signature_slot.into(),
            next_sync_committee: None,
            next_sync_committee_branch: None,
            finalized_header: None,
            finality_branch: None,
        }
    }
}
<<<<<<< HEAD

impl From<Update> for UpdateSerde {
    fn from(value: Update) -> UpdateSerde {
        UpdateSerde {
            attested_header: value.attested_header,
            next_sync_committee: value.next_sync_committee,
            next_sync_committee_branch: value.next_sync_committee_branch,
            finalized_header: value.finalized_header,
            finality_branch: value.finality_branch,
            sync_aggregate: value.sync_aggregate,
            signature_slot: value.signature_slot,
        }
    }
}

impl From<FinalityUpdate> for FinalityUpdateSerde {
    fn from(value: FinalityUpdate) -> FinalityUpdateSerde {
        FinalityUpdateSerde {
            attested_header: value.attested_header,
            finalized_header: value.finalized_header,
            finality_branch: value.finality_branch,
            sync_aggregate: value.sync_aggregate,
            signature_slot: value.signature_slot,
        }
    }
}

impl From<OptimisticUpdate> for OptimisticUpdateSerde {
    fn from(value: OptimisticUpdate) -> OptimisticUpdateSerde {
        OptimisticUpdateSerde {
            attested_header: value.attested_header,
            sync_aggregate: value.sync_aggregate,
            signature_slot: value.signature_slot,
        }
    }
}

impl Into<Update> for UpdateSerde {
    fn into(self) -> Update {
        Update {
            attested_header: self.attested_header,
            next_sync_committee: self.next_sync_committee,
            next_sync_committee_branch: self.next_sync_committee_branch,
            finalized_header: self.finalized_header,
            finality_branch: self.finality_branch,
            sync_aggregate: self.sync_aggregate,
            signature_slot: self.signature_slot,
        }
    }
}

impl Into<FinalityUpdate> for FinalityUpdateSerde {
    fn into(self) -> FinalityUpdate {
        FinalityUpdate {
            attested_header: self.attested_header,
            finalized_header: self.finalized_header,
            finality_branch: self.finality_branch,
            sync_aggregate: self.sync_aggregate,
            signature_slot: self.signature_slot,
        }
    }
}

impl Into<OptimisticUpdate> for OptimisticUpdateSerde {
    fn into(self) -> OptimisticUpdate {
        OptimisticUpdate {
            attested_header: self.attested_header,
            sync_aggregate: self.sync_aggregate,
            signature_slot: self.signature_slot,
        }
    }
}

#[derive(Debug, serde::Deserialize, serde::Serialize, Clone)]
pub struct UpdatesResponse {
    pub updates: Vec<Update>,
    pub finality_update: FinalityUpdate,
    pub optimistic_update: OptimisticUpdate,
}

#[derive(Debug, serde::Deserialize, serde::Serialize)]
pub struct UpdatesResponseSerde {
    pub updates: Vec<UpdateSerde>,
    pub finality_update: FinalityUpdateSerde,
    pub optimistic_update: OptimisticUpdateSerde,
}

impl Default for UpdatesResponse {
    fn default() -> Self {
        UpdatesResponse {
            updates: vec![],
            finality_update: Default::default(),
            optimistic_update: Default::default(),
        }
    }
}

impl From<UpdatesResponseSerde> for UpdatesResponse {
    fn from(value: UpdatesResponseSerde) -> UpdatesResponse {
        UpdatesResponse {
            updates: value.updates.into_iter().map(|update| update.into()).collect(),
            finality_update: value.finality_update.into(),
            optimistic_update: value.optimistic_update.into(),
        }
    }
}

impl Into<UpdatesResponseSerde> for UpdatesResponse {
    fn into(self) -> UpdatesResponseSerde {
        UpdatesResponseSerde {
            updates: self.updates.into_iter().map(|update| update.into()).collect(),
            finality_update: self.finality_update.into(),
            optimistic_update: self.optimistic_update.into(),
        }
    }
}

impl UpdatesResponse {
    pub fn deserialize_from_bytes(bytes: Vec<u8>) -> Result<UpdatesResponse, anyhow::Error> {
        let updates_response_serde: UpdatesResponseSerde = bcs::from_bytes(&bytes)?;
        Ok(updates_response_serde.into())
    }
=======
/// Holds an aggregate of all update types that are needed to verify and apply a new Ethereum state.
#[derive(Debug)]
pub struct AggregateUpdates {
    pub updates: Vec<Update>,
    pub finality_update: FinalityUpdate,
    pub optimistic_update: OptimisticUpdate,
>>>>>>> 29e321f3
}<|MERGE_RESOLUTION|>--- conflicted
+++ resolved
@@ -1,4 +1,3 @@
-use anyhow::Error;
 use eyre::Result;
 use ssz_rs::prelude::*;
 use superstruct::superstruct;
@@ -324,135 +323,10 @@
         }
     }
 }
-<<<<<<< HEAD
-
-impl From<Update> for UpdateSerde {
-    fn from(value: Update) -> UpdateSerde {
-        UpdateSerde {
-            attested_header: value.attested_header,
-            next_sync_committee: value.next_sync_committee,
-            next_sync_committee_branch: value.next_sync_committee_branch,
-            finalized_header: value.finalized_header,
-            finality_branch: value.finality_branch,
-            sync_aggregate: value.sync_aggregate,
-            signature_slot: value.signature_slot,
-        }
-    }
-}
-
-impl From<FinalityUpdate> for FinalityUpdateSerde {
-    fn from(value: FinalityUpdate) -> FinalityUpdateSerde {
-        FinalityUpdateSerde {
-            attested_header: value.attested_header,
-            finalized_header: value.finalized_header,
-            finality_branch: value.finality_branch,
-            sync_aggregate: value.sync_aggregate,
-            signature_slot: value.signature_slot,
-        }
-    }
-}
-
-impl From<OptimisticUpdate> for OptimisticUpdateSerde {
-    fn from(value: OptimisticUpdate) -> OptimisticUpdateSerde {
-        OptimisticUpdateSerde {
-            attested_header: value.attested_header,
-            sync_aggregate: value.sync_aggregate,
-            signature_slot: value.signature_slot,
-        }
-    }
-}
-
-impl Into<Update> for UpdateSerde {
-    fn into(self) -> Update {
-        Update {
-            attested_header: self.attested_header,
-            next_sync_committee: self.next_sync_committee,
-            next_sync_committee_branch: self.next_sync_committee_branch,
-            finalized_header: self.finalized_header,
-            finality_branch: self.finality_branch,
-            sync_aggregate: self.sync_aggregate,
-            signature_slot: self.signature_slot,
-        }
-    }
-}
-
-impl Into<FinalityUpdate> for FinalityUpdateSerde {
-    fn into(self) -> FinalityUpdate {
-        FinalityUpdate {
-            attested_header: self.attested_header,
-            finalized_header: self.finalized_header,
-            finality_branch: self.finality_branch,
-            sync_aggregate: self.sync_aggregate,
-            signature_slot: self.signature_slot,
-        }
-    }
-}
-
-impl Into<OptimisticUpdate> for OptimisticUpdateSerde {
-    fn into(self) -> OptimisticUpdate {
-        OptimisticUpdate {
-            attested_header: self.attested_header,
-            sync_aggregate: self.sync_aggregate,
-            signature_slot: self.signature_slot,
-        }
-    }
-}
-
-#[derive(Debug, serde::Deserialize, serde::Serialize, Clone)]
-pub struct UpdatesResponse {
-    pub updates: Vec<Update>,
-    pub finality_update: FinalityUpdate,
-    pub optimistic_update: OptimisticUpdate,
-}
-
-#[derive(Debug, serde::Deserialize, serde::Serialize)]
-pub struct UpdatesResponseSerde {
-    pub updates: Vec<UpdateSerde>,
-    pub finality_update: FinalityUpdateSerde,
-    pub optimistic_update: OptimisticUpdateSerde,
-}
-
-impl Default for UpdatesResponse {
-    fn default() -> Self {
-        UpdatesResponse {
-            updates: vec![],
-            finality_update: Default::default(),
-            optimistic_update: Default::default(),
-        }
-    }
-}
-
-impl From<UpdatesResponseSerde> for UpdatesResponse {
-    fn from(value: UpdatesResponseSerde) -> UpdatesResponse {
-        UpdatesResponse {
-            updates: value.updates.into_iter().map(|update| update.into()).collect(),
-            finality_update: value.finality_update.into(),
-            optimistic_update: value.optimistic_update.into(),
-        }
-    }
-}
-
-impl Into<UpdatesResponseSerde> for UpdatesResponse {
-    fn into(self) -> UpdatesResponseSerde {
-        UpdatesResponseSerde {
-            updates: self.updates.into_iter().map(|update| update.into()).collect(),
-            finality_update: self.finality_update.into(),
-            optimistic_update: self.optimistic_update.into(),
-        }
-    }
-}
-
-impl UpdatesResponse {
-    pub fn deserialize_from_bytes(bytes: Vec<u8>) -> Result<UpdatesResponse, anyhow::Error> {
-        let updates_response_serde: UpdatesResponseSerde = bcs::from_bytes(&bytes)?;
-        Ok(updates_response_serde.into())
-    }
-=======
 /// Holds an aggregate of all update types that are needed to verify and apply a new Ethereum state.
 #[derive(Debug)]
 pub struct AggregateUpdates {
     pub updates: Vec<Update>,
     pub finality_update: FinalityUpdate,
     pub optimistic_update: OptimisticUpdate,
->>>>>>> 29e321f3
 }
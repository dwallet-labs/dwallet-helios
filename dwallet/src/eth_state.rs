<<<<<<< HEAD
use std::cmp;
use chrono::{Duration};
use std::time::{SystemTime, UNIX_EPOCH};
use ethers::utils::hex::ToHexExt;
use eyre::{anyhow, Error, eyre};
=======
use std::{
    cmp,
    time::{SystemTime, UNIX_EPOCH},
};

use chrono::Duration;
use config::Network;
use consensus::{
    constants::MAX_REQUEST_LIGHT_CLIENT_UPDATES,
    errors::ConsensusError,
    get_bits, get_participating_keys, is_current_committee_proof_valid, is_finality_proof_valid,
    is_next_committee_proof_valid,
    rpc::{nimbus_rpc::NimbusRpc, ConsensusRpc},
    types::{
        primitives::U64, AggregateUpdates, BLSPubKey, Bootstrap, Bytes32, FinalityUpdate,
        GenericUpdate, Header, OptimisticUpdate, SignatureBytes, SyncCommittee, Update,
    },
    utils::{calc_sync_period, compute_domain, compute_signing_root, is_aggregate_valid},
};
use ethers::utils::hex::ToHexExt;
use eyre::{anyhow, eyre, Error};
>>>>>>> e59a9568
use milagro_bls::PublicKey;
use ssz_rs::{Merkleized, Node, Vector};
use tracing::info;

/// The EthState struct is designed to maintain the state Ethereum's consensus layer, and perform
/// various operations on it.
/// Operations include synchronizing the local state with the blockchain state, verifying and
/// applying updates, etc.
#[derive(serde::Serialize, serde::Deserialize, Debug, Clone, Default)]
pub struct EthState {
    #[serde(default)]
    pub last_checkpoint: String,
    #[serde(default)]
    pub latest_header: Header,
    #[serde(default)]
    pub current_sync_committee: SyncCommittee,
    #[serde(default)]
    pub next_sync_committee: Option<SyncCommittee>,
    #[serde(default)]
    pub finalized_header: Header,
    #[serde(default)]
    optimistic_header: Header,
    #[serde(default)]
    previous_max_active_participants: u64,
    #[serde(default)]
    current_max_active_participants: u64,
    #[serde(default)]
    network: Network,
    #[serde(default)]
    pub last_update_execution_block_number: u64,
    #[serde(default)]
    pub last_update_execution_state_root: Bytes32,
}

impl EthState {
    pub fn new() -> Self {
        EthState {
            last_checkpoint: String::default(),
            current_sync_committee: SyncCommittee::default(),
            next_sync_committee: None,
            finalized_header: Header::default(),
            optimistic_header: Header::default(),
            previous_max_active_participants: u64::default(),
            current_max_active_participants: u64::default(),
            network: Network::default(),
            latest_header: Header::default(),
            last_update_execution_block_number: u64::default(),
            last_update_execution_state_root: Bytes32::default(),
        }
    }

    /// Sets the checkpoint for the Ethereum state.
    ///
    /// Set the last known checkpoint for the Ethereum state. The checkpoint
    /// is a string that represents a specific point in the blockchain history, typically a
    /// beacon block hash.
    pub fn set_checkpoint(&mut self, checkpoint: String) -> Self {
        self.last_checkpoint = checkpoint;
        self.clone()
    }

    /// Sets the network for the Ethereum state.
    ///
    /// Set the network for the Ethereum state. The network is an enum that
    /// represents the specific Ethereum network (e.g., Mainnet, Holesky, devnet, etc.).
    pub fn set_network(&mut self, network: Network) -> Self {
        self.network = network;
        self.clone()
    }

<<<<<<< HEAD
=======
    /// Sets the RPC endpoint for the Ethereum state.
    ///
    /// Set the RPC endpoint for the Ethereum state.
    /// The RPC endpoint is a string that represents the URL of the Ethereum node that the client
    /// will connect to.
    pub fn set_rpc(&mut self, rpc: String) -> Self {
        self.rpc = rpc;
        self.clone()
    }

>>>>>>> e59a9568
    /// Synchronizes the local state with the blockchain state based on a given checkpoint.
    /// Performs a multi-step process to ensure the local state is up-to-date with
    /// the blockchain's state.
    ///
    /// # Arguments
    /// * `checkpoint`: A `&str` slice that represents the checkpoint from which to start the
    ///   synchronization process. Typically, this would be a block hash or a similar identifier
    ///   that marks a specific point in the blockchain history.
    ///
    /// # Process
    ///
    /// 1. **Bootstrap:** Initializes the synchronization process using the provided checkpoint.
    ///    This step involves setting up the local state to match the state at the checkpoint.
    ///
    /// 2. **Fetch Updates:** Retrieves updates from the blockchain for the current period. The
    ///    current period is calculated based on the slot of the last finalized header.
    ///
    /// 3. **Verify and Apply Updates:**
    ///    - For each update fetched, it first verifies the update for correctness and then applies
    ///      the update to the local state.
    ///    - Verifies and applies a finality update, which includes updates that have been finalized
    ///      and are irreversible.
    ///    - Verifies and applies an optimistic update, which might still be subject to change but
    ///      is accepted optimistically to keep the state as current as possible.
    pub async fn get_updates(
        &mut self,
<<<<<<< HEAD
        rpc: &NimbusRpc,
    ) -> Result<UpdatesResponse, eyre::Error> {
        let checkpoint = self.last_checkpoint.clone();
=======
        current_state_checkpoint: &str,
    ) -> Result<AggregateUpdates, eyre::Error> {
        let rpc = NimbusRpc::new(&self.rpc);
>>>>>>> e59a9568
        if self.finalized_header.slot == U64::from(0)
            || self.current_sync_committee.aggregate_pubkey == BLSPubKey::default()
        {
            self.bootstrap(&rpc, &checkpoint).await?;
        }

        let current_period = calc_sync_period(self.finalized_header.slot.into());
        let updates = rpc
            .get_updates(current_period, MAX_REQUEST_LIGHT_CLIENT_UPDATES)
            .await?;

        let finality_update = rpc.get_finality_update().await?;

        let optimistic_update = rpc.get_optimistic_update().await?;

        let (execution_block_number, execution_state_root) = self
            .get_execution_block_info_from_update(&finality_update, rpc)
            .await?;

        self.last_update_execution_block_number = execution_block_number;
        self.last_update_execution_state_root = execution_state_root;

        Ok(AggregateUpdates {
            updates,
            finality_update,
            optimistic_update,
        })
    }

    async fn get_execution_block_info_from_update(
        &self,
        update: &FinalityUpdate,
        rpc: &NimbusRpc,
    ) -> Result<(u64, Bytes32), Error> {
        let latest_header_slot = update.attested_header.slot.as_u64();
        let block = rpc.get_block(latest_header_slot).await?;

        Ok((
            (*block.body.execution_payload().block_number()).into(),
            block.body.execution_payload().state_root().clone(),
        ))
    }

    /// Verifies and applies updates to the Ethereum state.
    /// This function takes a reference to an `AggregateUpdates` which contains updates fetched from
    /// the blockchain. It iterates over each update, verifies it for correctness and then
    /// applies it to the local state. The function performs these operations for three types of
    /// updates: regular updates, finality updates, and optimistic updates. # Arguments
    /// * `updates`: A reference to an `AggregateUpdates` object that contains the updates to be
    ///   verified and applied.
    /// # Returns
    /// * `Result<(), Error>`: This function returns a `Result` type. On successful verification and
    ///   application of all updates, it returns `Ok(())`. If there is an error at any point during
    ///   the verification or application process, it returns `Err(Error)`.
    /// # Errors
    /// This function will return an error if:
    /// * Any of the updates fails the verification process.
    /// * There is an error while applying any of the updates.
<<<<<<< HEAD
    pub fn verify_and_apply_updates(&mut self, updates: &UpdatesResponse) -> Result<(), Error> {
=======
    pub fn sync_updates(&mut self, updates: &AggregateUpdates) -> Result<(), Error> {
>>>>>>> e59a9568
        for update in &updates.updates {
            self.verify_update(update)?;
            self.apply_update(update);
        }

        self.verify_finality_update(&updates.finality_update)?;
        self.apply_finality_update(&updates.finality_update);

        self.verify_optimistic_update(&updates.optimistic_update)?;
        self.apply_optimistic_update(&updates.optimistic_update);

        Ok(())
    }

    // todo(yuval): explain why code duplications for next functions
    /// Initializes the synchronization process using the provided checkpoint.
    /// This function takes a reference to a `NimbusRpc` and a checkpoint string. It fetches the
    /// bootstrap data from the blockchain using the provided checkpoint and verifies it for
    /// correctness. If the bootstrap data is valid, it updates the local state to match the
    /// state at the checkpoint. # Arguments
    /// * `rpc`: A reference to a `NimbusRpc` object that is used to interact with the consensus
    ///   layer of the blockchain.
    /// * `checkpoint`: A `&str` slice that represents the checkpoint from which to start the
    ///   synchronization process. Typically, this would be a beacon block hash.
    /// # Returns
    /// * `Result<(), Error>`: This function returns a `Result` type. If the bootstrap data is
    ///   successfully fetched and verified, and the local state is successfully updated, it returns
    ///   `Ok(())`. If there is an error at any point during the process, it returns `Err(Error)`.
    /// # Errors
    /// This function will return an error if:
    /// * The bootstrap data could not be fetched from the blockchain.
    /// * The checkpoint is too old.
    /// * The header hash of the bootstrap data does not match the checkpoint.
    /// * The current sync committee proof is invalid.
    pub async fn bootstrap(&mut self, rpc: &NimbusRpc, checkpoint: &str) -> Result<(), Error> {
        let mut bootstrap: Bootstrap = rpc
            .get_bootstrap(hex::decode(&checkpoint[2..])?.as_slice())
            .await
            .map_err(|_| eyre!("could not fetch bootstrap"))?;

        let is_valid = self.is_valid_checkpoint(bootstrap.header.slot.into());
        if !is_valid {
            return Err(eyre!(
                "checkpoint too old, consider using a more recent block"
            ));
        }

        let committee_valid = is_current_committee_proof_valid(
            &bootstrap.header,
            &mut bootstrap.current_sync_committee,
            &bootstrap.current_sync_committee_branch,
        );

        let header_hash = bootstrap.header.hash_tree_root()?.to_string();
        let expected_hash = checkpoint.to_string();
        let header_valid = header_hash == checkpoint;

        if !header_valid {
            return Err(ConsensusError::InvalidHeaderHash(expected_hash, header_hash).into());
        }

        if !committee_valid {
            return Err(ConsensusError::InvalidCurrentSyncCommitteeProof.into());
        }

        self.finalized_header = bootstrap.header.clone();
        self.current_sync_committee = bootstrap.current_sync_committee;

        Ok(())
    }

    fn apply_update(&mut self, update: &Update) {
        let update = GenericUpdate::from(update);
        self.apply_generic_update(&update);
    }

    fn apply_finality_update(&mut self, update: &FinalityUpdate) {
        let update = GenericUpdate::from(update);
        self.apply_generic_update(&update);
    }

    fn log_finality_update(&self, update: &GenericUpdate) {
        let participation =
            get_bits(&update.sync_aggregate.sync_committee_bits) as f32 / 512f32 * 100f32;
        let decimals = if participation == 100.0 { 1 } else { 2 };
        let age = self.age(self.finalized_header.slot.as_u64());

        info!(
            target: "helios::consensus",
            "finalized slot             slot={}  confidence={:.decimals$}%  age={:02}:{:02}:{:02}:{:02}",
            self.finalized_header.slot.as_u64(),
            participation,
            age.num_days(),
            age.num_hours() % 24,
            age.num_minutes() % 60,
            age.num_seconds() % 60,
        );
    }

    fn apply_optimistic_update(&mut self, update: &OptimisticUpdate) {
        let update = GenericUpdate::from(update);
        self.apply_generic_update(&update);
    }

    fn log_optimistic_update(&self, update: &GenericUpdate) {
        let participation =
            get_bits(&update.sync_aggregate.sync_committee_bits) as f32 / 512f32 * 100f32;
        let decimals = if participation == 100.0 { 1 } else { 2 };
        let age = self.age(self.optimistic_header.slot.as_u64());

        info!(
            target: "helios::consensus",
            "updated head               slot={}  confidence={:.decimals$}%  age={:02}:{:02}:{:02}:{:02}",
            self.optimistic_header.slot.as_u64(),
            participation,
            age.num_days(),
            age.num_hours() % 24,
            age.num_minutes() % 60,
            age.num_seconds() % 60,
        );
    }

    fn age(&self, slot: u64) -> Duration {
        let expected_time = self.slot_timestamp(slot);
        let now = SystemTime::now().duration_since(UNIX_EPOCH).unwrap();
        let delay = now - std::time::Duration::from_secs(expected_time);
        Duration::from_std(delay).unwrap()
    }

    /// Applies a generic update to the consensus client's state.
    /// Processes an update received from the network, updating the client's
    /// internal state based on the contents of the update. It handles the update by performing
    /// several checks and applying changes to the consensus client's tracked headers and
    /// sync committees based on these updates.
    /// # Behavior
    /// The function operates as follows:
    /// 1. **Active Participants Update:** Updates the count of current maximum active participants
    ///    based on the sync committee bits provided in the update.
    /// 2. **Optimistic Header Update:** If the update passes the safety threshold and the attested
    ///    header slot is greater than the currently optimistic header slot, the optimistic header
    ///    is updated to the new attested header.
    /// 3. **Sync Committee and Finality Checks:** Determines whether the update should be applied
    ///    based on several criteria, including whether it has a majority of committee bits, whether
    ///    it references a newer finalized slot than the current state, and whether it aligns with
    ///    the current sync committee period.
    /// 4. **State Update:** If the update should be applied, the function updates the current and
    ///    next sync committees, the finalized header, and potentially the optimistic header.
    /// # Important Considerations
    /// - This function assumes that the update has already been verified for correctness and
    ///   authenticity.
    /// - It makes decisions based on comparing the update's slots and periods against the client's
    ///   current state, ensuring that only relevant and newer updates are applied.
    fn apply_generic_update(&mut self, update: &GenericUpdate) {
        let committee_bits = get_bits(&update.sync_aggregate.sync_committee_bits);

        self.latest_header = update.attested_header.clone();

        self.current_max_active_participants =
            u64::max(self.current_max_active_participants, committee_bits);

        let should_update_optimistic = committee_bits > self.safety_threshold()
            && update.attested_header.slot > self.optimistic_header.slot;

        if should_update_optimistic {
            self.optimistic_header = update.attested_header.clone();
            self.log_optimistic_update(update);
        }

        let update_attested_period = calc_sync_period(update.attested_header.slot.into());

        let update_finalized_slot = update
            .finalized_header
            .as_ref()
            .map(|h| h.slot.as_u64())
            .unwrap_or(0);

        let update_finalized_period = calc_sync_period(update_finalized_slot);

        let update_has_finalized_next_committee = self.next_sync_committee.is_none()
            && self.has_sync_update(update)
            && self.has_finality_update(update)
            && update_finalized_period == update_attested_period;

        let should_apply_update = {
            let has_majority = committee_bits * 3 >= 512 * 2;
            if !has_majority {
                tracing::warn!("skipping block with low vote count");
            }

            let update_is_newer = update_finalized_slot > self.finalized_header.slot.as_u64();
            let good_update = update_is_newer || update_has_finalized_next_committee;

            has_majority && good_update
        };

        if should_apply_update {
            let store_period = calc_sync_period(self.finalized_header.slot.into());

            if self.next_sync_committee.is_none() {
                self.next_sync_committee = update.next_sync_committee.clone();
            } else if update_finalized_period == store_period + 1 {
                info!(target: "helios::consensus", "sync committee updated");
                self.current_sync_committee = self.next_sync_committee.clone().unwrap();
                self.next_sync_committee = update.next_sync_committee.clone();
                self.previous_max_active_participants = self.current_max_active_participants;
                self.current_max_active_participants = 0;
            }

            if update_finalized_slot > self.finalized_header.slot.as_u64() {
                self.finalized_header = update.finalized_header.clone().unwrap();
                self.log_finality_update(update);

                if self.finalized_header.slot.as_u64() % 32 == 0 {
                    let checkpoint_res = self.finalized_header.hash_tree_root();
                    if let std::prelude::rust_2015::Ok(checkpoint) = checkpoint_res {
                        self.last_checkpoint = format!("0x{:?}", checkpoint.as_ref());
                    }
                }

                if self.finalized_header.slot > self.optimistic_header.slot {
                    self.optimistic_header = self.finalized_header.clone();
                }
            }

            let finalized_header_checkpoint = self
                .finalized_header
                .hash_tree_root()
                .map_err(|_| anyhow!("could not hash finalized header"))
                .unwrap()
                .encode_hex_with_prefix();

            self.last_checkpoint = finalized_header_checkpoint;
        }
    }

    fn verify_update(&self, update: &Update) -> Result<(), Error> {
        let update = GenericUpdate::from(update);
        self.verify_generic_update(&update)
    }

    fn verify_finality_update(&self, update: &FinalityUpdate) -> Result<(), Error> {
        let update = GenericUpdate::from(update);
        self.verify_generic_update(&update)
    }

    fn verify_optimistic_update(&self, update: &OptimisticUpdate) -> Result<(), Error> {
        let update = GenericUpdate::from(update);
        self.verify_generic_update(&update)
    }

    /// Verifies the correctness of a generic update received by the consensus client.
    /// Validates a `GenericUpdate` based on several criteria to ensure it can be safely applied to
    /// the client's state. The verification process includes checks for sufficient
    /// participation, timing and period validity, relevance of the update, and the authenticity
    /// of signatures.
    ///
    /// # Verification Process
    /// 1. **Participation Check:** Verifies that the update has sufficient participation from the
    ///    sync committee by checking the number of bits set in
    ///    `sync_aggregate.sync_committee_bits`.
    /// 2. **Timing Validation:** Ensures the update's timing is valid by comparing the
    ///    `signature_slot` with the `attested_header.slot` and the `finalized_header.slot`. The
    ///    update must be signed after the attested header's slot and before or at the current slot,
    ///    and it must reference a slot that is not older than the last finalized slot.
    /// 3. **Period Validation:** Confirms that the update's signature slot falls within the correct
    ///    sync committee period, allowing for updates from the current or immediately next period
    ///    if the next sync committee is known.
    /// 4. **Relevance Check:** Ensures the update is relevant by disallowing updates that reference
    ///    slots older than the last finalized slot unless introducing a new sync committee.
    /// 5. **Finality and Next Sync Committee Proofs:** Validates proofs related to the update's
    ///    finality and the inclusion of a new sync committee, if present.
    /// 6. **Signature Verification:** Confirms that the sync committee's signature on the attested
    ///    header is valid, indicating agreement with the header's contents.
    fn verify_generic_update(&self, update: &GenericUpdate) -> Result<(), Error> {
        let bits = get_bits(&update.sync_aggregate.sync_committee_bits);
        if bits == 0 {
            return Err(ConsensusError::InsufficientParticipation.into());
        }

        let update_finalized_slot = update.finalized_header.clone().unwrap_or_default().slot;
        let valid_time = self.expected_current_slot() >= update.signature_slot
            && update.signature_slot > update.attested_header.slot.as_u64()
            && update.attested_header.slot >= update_finalized_slot;

        if !valid_time {
            return Err(ConsensusError::InvalidTimestamp.into());
        }

        let store_period = calc_sync_period(self.finalized_header.slot.into());
        let update_sig_period = calc_sync_period(update.signature_slot);
        let valid_period = if self.next_sync_committee.is_some() {
            update_sig_period == store_period || update_sig_period == store_period + 1
        } else {
            update_sig_period == store_period
        };

        if !valid_period {
            return Err(ConsensusError::InvalidPeriod.into());
        }

        let update_attested_period = calc_sync_period(update.attested_header.slot.into());
        let update_has_next_committee = self.next_sync_committee.is_none()
            && update.next_sync_committee.is_some()
            && update_attested_period == store_period;

        if update.attested_header.slot <= self.finalized_header.slot && !update_has_next_committee {
            return Err(ConsensusError::NotRelevant.into());
        }

        if update.finalized_header.is_some() && update.finality_branch.is_some() {
            let is_valid = is_finality_proof_valid(
                &update.attested_header,
                &mut update.finalized_header.clone().unwrap(),
                &update.finality_branch.clone().unwrap(),
            );

            if !is_valid {
                return Err(ConsensusError::InvalidFinalityProof.into());
            }
        }

        if update.next_sync_committee.is_some() && update.next_sync_committee_branch.is_some() {
            let is_valid = is_next_committee_proof_valid(
                &update.attested_header,
                &mut update.next_sync_committee.clone().unwrap(),
                &update.next_sync_committee_branch.clone().unwrap(),
            );

            if !is_valid {
                return Err(ConsensusError::InvalidNextSyncCommitteeProof.into());
            }
        }

        let sync_committee = if update_sig_period == store_period {
            &self.current_sync_committee
        } else {
            self.next_sync_committee.as_ref().unwrap()
        };

        let pks =
            get_participating_keys(sync_committee, &update.sync_aggregate.sync_committee_bits)?;

        let is_valid_sig = self.verify_sync_committee_signture(
            &pks,
            &update.attested_header,
            &update.sync_aggregate.sync_committee_signature,
            update.signature_slot,
        );

        if !is_valid_sig {
            return Err(ConsensusError::InvalidSignature.into());
        }

        Ok(())
    }

    fn expected_current_slot(&self) -> u64 {
        let now = SystemTime::now().duration_since(UNIX_EPOCH).unwrap();
        let genesis_time = self.network.to_base_config().chain.genesis_time;
        let since_genesis = now - std::time::Duration::from_secs(genesis_time);

        since_genesis.as_secs() / 12
    }

    fn has_finality_update(&self, update: &GenericUpdate) -> bool {
        update.finalized_header.is_some() && update.finality_branch.is_some()
    }

    fn has_sync_update(&self, update: &GenericUpdate) -> bool {
        update.next_sync_committee.is_some() && update.next_sync_committee_branch.is_some()
    }

    fn safety_threshold(&self) -> u64 {
        cmp::max(
            self.current_max_active_participants,
            self.previous_max_active_participants,
        ) / 2
    }

    fn verify_sync_committee_signture(
        &self,
        pks: &[PublicKey],
        attested_header: &Header,
        signature: &SignatureBytes,
        signature_slot: u64,
    ) -> bool {
        let res: Result<bool, Error> = (move || {
            let pks: Vec<&PublicKey> = pks.iter().collect();
            let header_root =
                Bytes32::try_from(attested_header.clone().hash_tree_root()?.as_ref())?;
            let signing_root = self.compute_committee_sign_root(header_root, signature_slot)?;

            Ok(is_aggregate_valid(signature, signing_root.as_ref(), &pks))
        })();

        res.unwrap_or(false)
    }

    fn compute_committee_sign_root(&self, header: Bytes32, slot: u64) -> Result<Node, Error> {
        let genesis_root = self
            .network
            .to_base_config()
            .chain
            .genesis_root
            .to_vec()
            .try_into()
            .unwrap();

        let domain_type = &hex::decode("07000000")?[..];
        let fork_version =
            Vector::try_from(Self::fork_version(self.network, slot)).map_err(|(_, err)| err)?;
        let domain = compute_domain(domain_type, fork_version, genesis_root)?;
        compute_signing_root(header, domain)
    }

    fn fork_version(network: Network, slot: u64) -> Vec<u8> {
        let epoch = slot / 32;
        let config = network.to_base_config();

        if epoch >= config.forks.deneb.epoch {
            config.forks.deneb.fork_version.clone()
        } else if epoch >= config.forks.capella.epoch {
            config.forks.capella.fork_version.clone()
        } else if epoch >= config.forks.bellatrix.epoch {
            config.forks.bellatrix.fork_version.clone()
        } else if epoch >= config.forks.altair.epoch {
            config.forks.altair.fork_version.clone()
        } else {
            config.forks.genesis.fork_version.clone()
        }
    }

    // Determines blockhash_slot age and returns true if it is less than 14 days old
    fn is_valid_checkpoint(&self, blockhash_slot: u64) -> bool {
        let current_slot = self.expected_current_slot();
        let current_slot_timestamp = self.slot_timestamp(current_slot);
        let blockhash_slot_timestamp = self.slot_timestamp(blockhash_slot);

        let slot_age = current_slot_timestamp
            .checked_sub(blockhash_slot_timestamp)
            .unwrap_or_default();
        slot_age < self.network.to_base_config().max_checkpoint_age
    }

    fn slot_timestamp(&self, slot: u64) -> u64 {
        slot * 12 + self.network.to_base_config().chain.genesis_time
    }
}<|MERGE_RESOLUTION|>--- conflicted
+++ resolved
@@ -1,32 +1,8 @@
-<<<<<<< HEAD
 use std::cmp;
 use chrono::{Duration};
 use std::time::{SystemTime, UNIX_EPOCH};
 use ethers::utils::hex::ToHexExt;
 use eyre::{anyhow, Error, eyre};
-=======
-use std::{
-    cmp,
-    time::{SystemTime, UNIX_EPOCH},
-};
-
-use chrono::Duration;
-use config::Network;
-use consensus::{
-    constants::MAX_REQUEST_LIGHT_CLIENT_UPDATES,
-    errors::ConsensusError,
-    get_bits, get_participating_keys, is_current_committee_proof_valid, is_finality_proof_valid,
-    is_next_committee_proof_valid,
-    rpc::{nimbus_rpc::NimbusRpc, ConsensusRpc},
-    types::{
-        primitives::U64, AggregateUpdates, BLSPubKey, Bootstrap, Bytes32, FinalityUpdate,
-        GenericUpdate, Header, OptimisticUpdate, SignatureBytes, SyncCommittee, Update,
-    },
-    utils::{calc_sync_period, compute_domain, compute_signing_root, is_aggregate_valid},
-};
-use ethers::utils::hex::ToHexExt;
-use eyre::{anyhow, eyre, Error};
->>>>>>> e59a9568
 use milagro_bls::PublicKey;
 use ssz_rs::{Merkleized, Node, Vector};
 use tracing::info;
@@ -97,19 +73,6 @@
         self.clone()
     }
 
-<<<<<<< HEAD
-=======
-    /// Sets the RPC endpoint for the Ethereum state.
-    ///
-    /// Set the RPC endpoint for the Ethereum state.
-    /// The RPC endpoint is a string that represents the URL of the Ethereum node that the client
-    /// will connect to.
-    pub fn set_rpc(&mut self, rpc: String) -> Self {
-        self.rpc = rpc;
-        self.clone()
-    }
-
->>>>>>> e59a9568
     /// Synchronizes the local state with the blockchain state based on a given checkpoint.
     /// Performs a multi-step process to ensure the local state is up-to-date with
     /// the blockchain's state.
@@ -136,15 +99,9 @@
     ///      is accepted optimistically to keep the state as current as possible.
     pub async fn get_updates(
         &mut self,
-<<<<<<< HEAD
         rpc: &NimbusRpc,
     ) -> Result<UpdatesResponse, eyre::Error> {
         let checkpoint = self.last_checkpoint.clone();
-=======
-        current_state_checkpoint: &str,
-    ) -> Result<AggregateUpdates, eyre::Error> {
-        let rpc = NimbusRpc::new(&self.rpc);
->>>>>>> e59a9568
         if self.finalized_header.slot == U64::from(0)
             || self.current_sync_committee.aggregate_pubkey == BLSPubKey::default()
         {
@@ -203,11 +160,7 @@
     /// This function will return an error if:
     /// * Any of the updates fails the verification process.
     /// * There is an error while applying any of the updates.
-<<<<<<< HEAD
     pub fn verify_and_apply_updates(&mut self, updates: &UpdatesResponse) -> Result<(), Error> {
-=======
-    pub fn sync_updates(&mut self, updates: &AggregateUpdates) -> Result<(), Error> {
->>>>>>> e59a9568
         for update in &updates.updates {
             self.verify_update(update)?;
             self.apply_update(update);

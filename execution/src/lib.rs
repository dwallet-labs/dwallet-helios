pub mod constants;
pub mod errors;
pub mod evm;
pub mod rpc;
pub mod state;
pub mod types;

mod execution;
pub use crate::execution::*;

<<<<<<< HEAD
pub mod contract_interactions;
pub mod proof;
=======
mod contract_interactions;
mod proof;
>>>>>>> 919765e0
<|MERGE_RESOLUTION|>--- conflicted
+++ resolved
@@ -8,10 +8,5 @@
 mod execution;
 pub use crate::execution::*;
 
-<<<<<<< HEAD
-pub mod contract_interactions;
-pub mod proof;
-=======
 mod contract_interactions;
-mod proof;
->>>>>>> 919765e0
+pub mod proof;
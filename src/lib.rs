--- conflicted
+++ resolved
@@ -56,14 +56,11 @@
 //! ### `errors`
 //!
 //! Errors used across helios.
-<<<<<<< HEAD
-=======
 //!
 //! ### `dwallet`
 //!
 //! The `dwallet` module provides specific light client interface tailored for the unique needs
 //! of the dWallet network.
->>>>>>> ed750898
 
 pub mod client {
     pub use client::{Client, ClientBuilder};

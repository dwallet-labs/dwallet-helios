#![warn(missing_debug_implementations, rust_2018_idioms, unreachable_pub)]
#![deny(rustdoc::broken_intra_doc_links)]
#![doc(test(
    no_crate_inject,
    attr(deny(warnings, rust_2018_idioms), allow(dead_code, unused_variables))
))]

//! # Ethereum light client written in Rust.
//!
//! > helios is a fully trustless, efficient, and portable Ethereum light client written in Rust.
//!
//! Helios converts an untrusted centralized RPC endpoint into a safe unmanipulable local RPC for
//! its users. It syncs in seconds, requires no storage, and is lightweight enough to run on mobile
//! devices.
//!
//! The entire size of Helios's binary is 13Mb and should be easy to compile into WebAssembly. This
//! makes it a perfect target to embed directly inside wallets and dapps.
//!
//! ## Quickstart: `prelude`
//!
//! The prelude imports all the necessary data types and traits from helios. Use this to quickly
//! bootstrap a new project.
//!
//! ```no_run
//! # #[allow(unused)]
//! use helios::prelude::*;
//! ```
//!
//! Examples on how you can use the types imported by the prelude can be found in
//! the [`examples` directory of the repository](https://github.com/a16z/helios/tree/master/examples)
//! and in the `tests/` directories of each crate.
//!
//! ## Breakdown of exported helios modules
//!
//! ### `client`
//!
//! The `client` module exports three main types: `Client`, `ClientBuilder`, and `FileDB`.
//!
//! `ClientBuilder` is a builder for the `Client` type. It allows you to configure the client using
//! the fluent builder pattern.
//!
//! `Client` serves Ethereum RPC endpoints locally that call a node on the backend.
//!
//! Finally, the `FileDB` type is a simple local database. It is used by the `Client` to store
//! checkpoint data.
//!
//! ### `config`
//!
//! The `config` module provides the configuration types for Helios. It is used by the
//! `ClientBuilder` to configure the `Client`.
//!
//! ### `types`
//!
//! Generic types used across helios.
//!
//! ### `errors`
//!
//! Errors used across helios.
//! todo(yuval): add dwallet explanation.

pub mod client {
    pub use client::{Client, ClientBuilder};
    pub use consensus::database::*;
}

pub mod config {
    pub use config::{checkpoints, networks, Config};
}

pub mod types {
    pub use common::types::{Address, Block, BlockTag, Transactions};
    pub use execution::types::{Account, CallOpts};
}

pub mod errors {
    pub use common::errors::*;
    pub use consensus::errors::*;
    pub use execution::errors::*;
}

pub mod prelude {
    pub use crate::{client::*, config::*, errors::*, types::*};
}

pub mod dwallet {
<<<<<<< HEAD
    pub use consensus::types::AggregateUpdates;
    pub use dwallet::*;
    pub use execution::proof::verify_proof;
=======
    pub use dwallet::*;
>>>>>>> 919765e0
}<|MERGE_RESOLUTION|>--- conflicted
+++ resolved
@@ -56,7 +56,6 @@
 //! ### `errors`
 //!
 //! Errors used across helios.
-//! todo(yuval): add dwallet explanation.
 
 pub mod client {
     pub use client::{Client, ClientBuilder};
@@ -69,6 +68,7 @@
 
 pub mod types {
     pub use common::types::{Address, Block, BlockTag, Transactions};
+    pub use consensus::types::{AggregateUpdates, FinalityUpdate, OptimisticUpdate, Update};
     pub use execution::types::{Account, CallOpts};
 }
 
@@ -83,11 +83,6 @@
 }
 
 pub mod dwallet {
-<<<<<<< HEAD
-    pub use consensus::types::AggregateUpdates;
     pub use dwallet::*;
     pub use execution::proof::verify_proof;
-=======
-    pub use dwallet::*;
->>>>>>> 919765e0
 }
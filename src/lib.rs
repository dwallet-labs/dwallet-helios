#![warn(missing_debug_implementations, rust_2018_idioms, unreachable_pub)]
#![deny(rustdoc::broken_intra_doc_links)]
#![doc(test(
    no_crate_inject,
    attr(deny(warnings, rust_2018_idioms), allow(dead_code, unused_variables))
))]

//! # Ethereum light client written in Rust.
//!
//! > helios is a fully trustless, efficient, and portable Ethereum light client written in Rust.
//!
//! Helios converts an untrusted centralized RPC endpoint into a safe unmanipulable local RPC for
//! its users. It syncs in seconds, requires no storage, and is lightweight enough to run on mobile
//! devices.
//!
//! The entire size of Helios's binary is 13Mb and should be easy to compile into WebAssembly. This
//! makes it a perfect target to embed directly inside wallets and dapps.
//!
//! ## Quickstart: `prelude`
//!
//! The prelude imports all the necessary data types and traits from helios. Use this to quickly
//! bootstrap a new project.
//!
//! ```no_run
//! # #[allow(unused)]
//! use helios::prelude::*;
//! ```
//!
//! Examples on how you can use the types imported by the prelude can be found in
//! the [`examples` directory of the repository](https://github.com/a16z/helios/tree/master/examples)
//! and in the `tests/` directories of each crate.
//!
//! ## Breakdown of exported helios modules
//!
//! ### `client`
//!
//! The `client` module exports three main types: `Client`, `ClientBuilder`, and `FileDB`.
//!
//! `ClientBuilder` is a builder for the `Client` type. It allows you to configure the client using
//! the fluent builder pattern.
//!
//! `Client` serves Ethereum RPC endpoints locally that call a node on the backend.
//!
//! Finally, the `FileDB` type is a simple local database. It is used by the `Client` to store
//! checkpoint data.
//!
//! ### `config`
//!
//! The `config` module provides the configuration types for all of helios. It is used by the
//! `ClientBuilder` to configure the `Client`.
//!
//! ### `types`
//!
//! Generic types used across helios.
//!
//! ### `errors`
//!
//! Errors used across helios.

pub mod client {
    pub use client::{Client, ClientBuilder};
    pub use consensus::database::*;
}

pub mod config {
    pub use config::{checkpoints, networks, Config};
}

pub mod types {
<<<<<<< HEAD
    pub use common::types::{Block, BlockTag, Transactions, Address};
=======
    pub use common::types::{Block, BlockTag, Transactions};
    pub use consensus::types::{AggregateUpdates, FinalityUpdate, OptimisticUpdate, Update};
>>>>>>> e59a9568
    pub use execution::types::{Account, CallOpts};
}

pub mod errors {
    pub use common::errors::*;
    pub use consensus::errors::*;
    pub use execution::errors::*;
}

pub mod prelude {
<<<<<<< HEAD
    pub use crate::client::*;
    pub use crate::config::*;
    pub use crate::errors::*;
    pub use crate::types::*;
}

pub mod dwallet {
    pub use consensus::types::{UpdatesResponse};
    pub use dwallet::*;
    pub use execution::proof::verify_proof;
=======
    pub use crate::{client::*, config::*, errors::*, types::*};
>>>>>>> e59a9568
}<|MERGE_RESOLUTION|>--- conflicted
+++ resolved
@@ -67,12 +67,7 @@
 }
 
 pub mod types {
-<<<<<<< HEAD
     pub use common::types::{Block, BlockTag, Transactions, Address};
-=======
-    pub use common::types::{Block, BlockTag, Transactions};
-    pub use consensus::types::{AggregateUpdates, FinalityUpdate, OptimisticUpdate, Update};
->>>>>>> e59a9568
     pub use execution::types::{Account, CallOpts};
 }
 
@@ -83,18 +78,11 @@
 }
 
 pub mod prelude {
-<<<<<<< HEAD
-    pub use crate::client::*;
-    pub use crate::config::*;
-    pub use crate::errors::*;
-    pub use crate::types::*;
+    pub use crate::{client::*, config::*, errors::*, types::*};
 }
 
 pub mod dwallet {
     pub use consensus::types::{UpdatesResponse};
     pub use dwallet::*;
     pub use execution::proof::verify_proof;
-=======
-    pub use crate::{client::*, config::*, errors::*, types::*};
->>>>>>> e59a9568
 }